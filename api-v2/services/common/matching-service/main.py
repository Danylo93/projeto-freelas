--- conflicted
+++ resolved
@@ -8,19 +8,13 @@
 
 # Permite executar o serviço sem precisar exportar PYTHONPATH manualmente.
 BASE_DIR = Path(__file__).resolve().parent
-<<<<<<< HEAD
+
 SERVICE_ROOT = BASE_DIR.parent
 if str(SERVICE_ROOT) not in sys.path:
     sys.path.insert(0, str(SERVICE_ROOT))
 
 from common.kafka import make_consumer_with_retry, make_producer
-=======
-COMMON_DIR = BASE_DIR.parent / "common"
-if str(COMMON_DIR) not in sys.path:
-    sys.path.insert(0, str(COMMON_DIR))
 
-from common.kafka import make_consumer, make_producer
->>>>>>> 98ada7f8
 from common.events import TOPIC_REQ_LIFECYCLE, EV_REQUEST_OFFERED
 
 load_dotenv()
